--- conflicted
+++ resolved
@@ -37,17 +37,6 @@
     // Open Device
     m_handle = hdInitDevice(this->getDeviceName().c_str());
 
-<<<<<<< HEAD
-    // Create logger
-    this->logger = imstk::Logger::New(this->getDeviceName());
-
-	// If failed
-	HDErrorInfo error;
-	if (HD_DEVICE_ERROR(error = hdGetError()))
-	{
-        LOG(FATAL) << "Failed to initialize Phantom Omni " << this->getDeviceName();
-		m_handle = -1;
-=======
     // Initialize logger
     m_logger = std::make_unique<imstk::Logger>(this->getDeviceName());
     m_logger->setFrequency(30);
@@ -58,7 +47,6 @@
     {
         this->m_logger->log("FATAL","Failed to initialize Phantom Omni " + this->getDeviceName());
         m_handle = -1;
->>>>>>> ec2b7cdc
         return;
     }
 
@@ -107,22 +95,12 @@
     client->m_buttons[2] = state.buttons & HD_DEVICE_BUTTON_3;
     client->m_buttons[3] = state.buttons & HD_DEVICE_BUTTON_4;
 
-<<<<<<< HEAD
-    // Add frequency control
-     int current_milliseconds = std::chrono::duration_cast<std::chrono::milliseconds>(std::chrono::system_clock().now().time_since_epoch()).count();
-     if (current_milliseconds - client->last_log_time > client->log_rate_diff) {
-     client->last_log_time = current_milliseconds;
-     client->logger->log("P", state.pos[0], state.pos[1], state.pos[2]);
-     client->logger->log("V", state.vel[0], state.vel[1], state.vel[2]);
-     }
-=======
     if (client->m_logger->readyForLoggingWithFrequency())
     {
         client->m_logger->log("P", state.pos[0], state.pos[1], state.pos[2]);
         client->m_logger->log("V", state.vel[0], state.vel[1], state.vel[2]);
         client->m_logger->updateLogTime();
     }
->>>>>>> ec2b7cdc
 
     return HD_CALLBACK_DONE;
 }
