--- conflicted
+++ resolved
@@ -44,31 +44,12 @@
 	HDErrorInfo error;
 	if (HD_DEVICE_ERROR(error = hdGetError()))
 	{
-<<<<<<< HEAD
-		this->logger->log("FATAL","Failed to initialize Phantom Omni " + this->getName());
-		m_handle = -1;
-        return;
-	}
-
-    // Calibration
-    if (hdCheckCalibration() != HD_CALIBRATION_OK)
-    {
-		this->logger->log("Move " + this->getName() + " in its dock to calibrate it.");
-        while (hdCheckCalibration() != HD_CALIBRATION_OK)
-        {
-        }
-    }
-
-    // Success
-	this->logger->log(this->getName() + " successfully initialized.");
-=======
         LOG(FATAL) << "Failed to initialize Phantom Omni " << this->getDeviceName();
 		m_handle = -1;
         return;
     }
 
     // Enable forces
->>>>>>> 7a1c6928
     hdEnable(HD_FORCE_OUTPUT);
     hdEnable(HD_FORCE_RAMPING);
 
@@ -90,7 +71,7 @@
 
 HDCallbackCode HDCALLBACK
 HDAPIDeviceClient::hapticCallback(void* pData)
-{    
+{
 	auto client = reinterpret_cast<HDAPIDeviceClient*>(pData);
     auto handle = client->m_handle;
     auto state = client->m_state;
@@ -112,19 +93,7 @@
     client->m_buttons[2] = state.buttons & HD_DEVICE_BUTTON_3;
     client->m_buttons[3] = state.buttons & HD_DEVICE_BUTTON_4;
 
-<<<<<<< HEAD
-	// Add frequency control
-	int current_milliseconds = std::chrono::duration_cast<std::chrono::milliseconds>(std::chrono::system_clock().now().time_since_epoch()).count();
-	if (current_milliseconds - client->last_log_time > client->log_rate_diff) {
-		client->last_log_time = current_milliseconds;
-		client->logger->log("P", state.pos[0], state.pos[1], state.pos[2]);
-		client->logger->log("V", state.vel[0], state.vel[1], state.vel[2]);
-	}
-
-    return HD_CALLBACK_CONTINUE;
-=======
     return HD_CALLBACK_DONE;
->>>>>>> 7a1c6928
 }
 
 } // imstk
