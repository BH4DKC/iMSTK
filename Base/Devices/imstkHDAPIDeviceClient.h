--- conflicted
+++ resolved
@@ -65,17 +65,7 @@
 
     static HDCallbackCode HDCALLBACK hapticCallback(void* pData);
 
-<<<<<<< HEAD
-	// Logging variables
-	imstk::Logger * logger;
-	int log_rate = 30;
-	int log_rate_diff = 1000/30;
-	int last_log_time = 0;
-
-	HHD m_handle; //!< device handle
-=======
     HHD m_handle; //!< device handle
->>>>>>> ec2b7cdc
     HD_state m_state; //!< device reading state
 
 };
