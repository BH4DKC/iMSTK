/*=========================================================================

   Library: iMSTK

   Copyright (c) Kitware, Inc. & Center for Modeling, Simulation,
   & Imaging in Medicine, Rensselaer Polytechnic Institute.

   Licensed under the Apache License, Version 2.0 (the "License");
   you may not use this file except in compliance with the License.
   You may obtain a copy of the License at

      http://www.apache.org/licenses/LICENSE-2.0.txt

   Unless required by applicable law or agreed to in writing, software
   distributed under the License is distributed on an "AS IS" BASIS,
   WITHOUT WARRANTIES OR CONDITIONS OF ANY KIND, either express or implied.
   See the License for the specific language governing permissions and
   limitations under the License.

   =========================================================================*/

#ifndef imstkLogger_h
#define imstkLogger_h

#include <string>
#include <iostream>
#include <fstream>
#include <mutex>
#include <map>
#include <thread>
#include <condition_variable>
#include <memory>

namespace imstk
{

///
/// \class Logger
///
/// \brief The logger class. This class can be instantiated multiple times.
///        It runs on a seperate thread and buffers the output using system
///        internal buffering to maintain good performance. If the program crashes,
///        then unflushed content will NOT be preserved.
///
class Logger
{
public:
<<<<<<< HEAD
	static Logger * New(std::string name);
	
	// Logging methods
	void log(std::string message_input);
	void log(std::string description, double one, double two, double three); // 3-element vector
	void log(std::string description, double one, double two, double three, double four); // 4-element vector
	void log(std::string level, std::string message_input);
	
	static void eventLoop(Logger * logger);

private:
	Logger();

	static std::string getCurrentTimeFormatted();

	// Mutex for performance reasons
	std::mutex mutex;
	std::string message;
	bool changed = false;
	std::string name;
	std::string filename;
	std::shared_ptr<std::thread> thread;
	std::condition_variable condition;
=======
    ///
    /// \brief Logger instantiation method
    /// \params name this name will be used in the file name of the log file
    ///
    Logger(std::string name);
    
    ///
    /// \brief Log one line.
    /// \params message the message to log
    ///
    void log(std::string message);

    ///
    /// \brief Log one line with custom severity.
    /// \params level the severity of the log method (can be anything)
    /// \params message the message to log
    ///
    void log(std::string level, std::string message);

    ///
    /// \brief Log one formatted line with three data points.
    /// \params level the severity of the log method (can be anything)
    /// \params description labels the data
    /// \params one,two,three three elements
    ///
    void log(std::string description, double one, double two, double three); // 3-element vector

    ///
    /// \brief Log one formatted line with four data points.
    /// \params level the severity of the log method (can be anything)
    /// \params description labels the data
    /// \params one,two,three,four four elements
    ///
    void log(std::string description, double one, double two, double three, double four); // 4-element vector

    ///
    /// \brief Sets the frequency in Hz. This also updates the period.
    /// \params frequency the frequency in Hz
    ///
    void setFrequency(int frequency);
    
    ///
    /// \brief Log one formatted line with four data points.
    /// \returns frequency in Hz
    ///
    int getFrequency();

    ///
    /// \brief Checks if outside of one period from last log time.
    ///        This method does NOT update log time.
    /// \returns true when outside of one period from last log time
    ///
    bool readyForLoggingWithFrequency();
    
    ///
    /// \brief Updates the last log time
    ///
    void updateLogTime();

    ///
    /// \brief Logger thread loop
    /// \params logger a handle for the logger
    ///
    static void eventLoop(Logger * logger);

    ///
    /// \brief Shuts down and cleans up logger safely
    ///
    void shutdown();

private:
    static std::string getCurrentTimeFormatted();

    // Mutex for performance reasons
    std::unique_ptr<std::mutex> m_mutex;
    std::string m_message;
    bool m_changed = false;
    bool m_running = true;
    
    int m_frequency = 30;
    int m_period = 1000 / 30;
    long long m_lastLogTime = 0;

    std::string m_filename;
    std::unique_ptr<std::thread> m_thread;
    std::condition_variable m_condition;
>>>>>>> ec2b7cdc
};

}
#endif // ifndef imstkLogUtility_h<|MERGE_RESOLUTION|>--- conflicted
+++ resolved
@@ -45,37 +45,12 @@
 class Logger
 {
 public:
-<<<<<<< HEAD
-	static Logger * New(std::string name);
-	
-	// Logging methods
-	void log(std::string message_input);
-	void log(std::string description, double one, double two, double three); // 3-element vector
-	void log(std::string description, double one, double two, double three, double four); // 4-element vector
-	void log(std::string level, std::string message_input);
-	
-	static void eventLoop(Logger * logger);
-
-private:
-	Logger();
-
-	static std::string getCurrentTimeFormatted();
-
-	// Mutex for performance reasons
-	std::mutex mutex;
-	std::string message;
-	bool changed = false;
-	std::string name;
-	std::string filename;
-	std::shared_ptr<std::thread> thread;
-	std::condition_variable condition;
-=======
     ///
     /// \brief Logger instantiation method
     /// \params name this name will be used in the file name of the log file
     ///
     Logger(std::string name);
-    
+
     ///
     /// \brief Log one line.
     /// \params message the message to log
@@ -110,7 +85,7 @@
     /// \params frequency the frequency in Hz
     ///
     void setFrequency(int frequency);
-    
+
     ///
     /// \brief Log one formatted line with four data points.
     /// \returns frequency in Hz
@@ -123,7 +98,7 @@
     /// \returns true when outside of one period from last log time
     ///
     bool readyForLoggingWithFrequency();
-    
+
     ///
     /// \brief Updates the last log time
     ///
@@ -148,7 +123,7 @@
     std::string m_message;
     bool m_changed = false;
     bool m_running = true;
-    
+
     int m_frequency = 30;
     int m_period = 1000 / 30;
     long long m_lastLogTime = 0;
@@ -156,7 +131,6 @@
     std::string m_filename;
     std::unique_ptr<std::thread> m_thread;
     std::condition_variable m_condition;
->>>>>>> ec2b7cdc
 };
 
 }
