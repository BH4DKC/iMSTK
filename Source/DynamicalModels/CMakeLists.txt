#-----------------------------------------------------------------------------
# Create target
#-----------------------------------------------------------------------------
include(imstkAddLibrary)
imstk_add_library( DynamicalModels
  SUBDIR_LIST
    ObjectStates
	TimeIntegrators
    ObjectModels
    ObjectModels/PbdConstraints
    InternalForceModel
  DEPENDS
    Core
    Constraints
    Geometry
<<<<<<< HEAD
    TimeIntegrators
=======
    Constraints
>>>>>>> f60fc673
    Solvers
    VegaFEM::massSpringSystem
    VegaFEM::corotationalLinearFEM
    VegaFEM::isotropicHyperelasticFEM
    VegaFEM::forceModel
    VegaFEM::stvk
    VegaFEM::graph
    VegaFEM::volumetricMesh
  )

#-----------------------------------------------------------------------------
# Testing
#-----------------------------------------------------------------------------
#if( ${PROJECT_NAME}_BUILD_TESTING )
#  add_subdirectory( Testing )
#endif()<|MERGE_RESOLUTION|>--- conflicted
+++ resolved
@@ -5,19 +5,15 @@
 imstk_add_library( DynamicalModels
   SUBDIR_LIST
     ObjectStates
-	TimeIntegrators
+    TimeIntegrators
     ObjectModels
     ObjectModels/PbdConstraints
     InternalForceModel
   DEPENDS
     Core
+    DataStructures
     Constraints
     Geometry
-<<<<<<< HEAD
-    TimeIntegrators
-=======
-    Constraints
->>>>>>> f60fc673
     Solvers
     VegaFEM::massSpringSystem
     VegaFEM::corotationalLinearFEM
