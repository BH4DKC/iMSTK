// This file is part of the SimMedTK project.
// Copyright (c) Center for Modeling, Simulation, and Imaging in Medicine,
//                        Rensselaer Polytechnic Institute
//
// Licensed under the Apache License, Version 2.0 (the "License");
// you may not use this file except in compliance with the License.
// You may obtain a copy of the License at
//
//     http://www.apache.org/licenses/LICENSE-2.0
//
// Unless required by applicable law or agreed to in writing, software
// distributed under the License is distributed on an "AS IS" BASIS,
// WITHOUT WARRANTIES OR CONDITIONS OF ANY KIND, either express or implied.
// See the License for the specific language governing permissions and
// limitations under the License.
//
//---------------------------------------------------------------------------
//
// Authors:
//
// Contact:
//---------------------------------------------------------------------------

#ifndef SMTEXTUREMANAGER_H
#define SMTEXTUREMANAGER_H

// STL includes
#include <unordered_map>
#include <cstring>

// SimMedTK includes
#include "smCore/smConfig.h"
#include "smRendering/smConfigRendering.h"
#include "smCore/smErrorLog.h"

<<<<<<< HEAD
#include <SFML/Graphics/Image.hpp>
#include <unordered_map>
#include <cstring>

=======
>>>>>>> 3479bfed
enum smTextureReturnType
{
    SIMMEDTK_TEXTURE_NOTFOUND,
    SIMMEDTK_TEXTURE_IMAGELOADINGERROR,
    SIMMEDTK_TEXTURE_DRIVERNOTINITIALIZED,
    SIMMEDTK_TEXTURE_OK
};

enum ImageColorType
{
    SIMMEDTK_IMAGECOLOR_RGB,
    SIMMEDTK_IMAGECOLOR_RGBA,
    SIMMEDTK_IMAGECOLOR_OFFSCREENRGBA,
    SIMMEDTK_IMAGECOLOR_DEPTH
};
/// \brief texture structure
struct smTexture
{
    /// \brief texture file name
    smString textureFileName;
    /// \brief GL id
    GLuint textureGLId;
    /// \brief stores the width of the texture
    smInt width;
    /// \brief stores the height of the texture
    smInt height;
    /// \brief image color type
    ImageColorType imageColorType;
    /// \brief SFML image
    sf::Image image;
    /// \brief GL id returned by opengl library
    smGLUInt GLtype;
    /// \brief true when initilized
    smBool isInitialized;
    /// \brief to make a copy of the texture.
    inline smTexture *copy()
    {
        smTexture *myCopy = new smTexture();
        myCopy->textureFileName = this->textureFileName;
        myCopy->textureGLId = this->textureGLId;
        myCopy->width = this->width;
        myCopy->height = this->height;
        myCopy->imageColorType = this->imageColorType;
        myCopy->image.create(this->width, this->height, this->image.getPixelsPtr());
        myCopy->isInitialized = this->isInitialized;

        return myCopy;
    }
};
/// \brief image data
struct smImageData
{
    void *data;
    smInt width;
    smInt height;
    smInt bytePerPixel;
    ImageColorType imageColorType;
    smString fileName;
};

/// \brief texture manager. It loads any image format and initializes in the GL context
class smTextureManager: public smCoreClass
{

    static smErrorLog *errorLog;
    static std::vector<smTexture*> textures;
    static std::unordered_map<smString, smInt> textureIndexId;
    static smInt activeTextures;
    static smBool isInitialized;
    static smBool isInitializedGL;
    static smBool isDeleteImagesEnabled;
    static void *param;

public:
    /// \brief init function called by the renderer thread
    static smTextureReturnType initGLTextures();
    /// \brief initialization function
    static void init(smErrorLog * p_errorLog)
    {
        errorLog = p_errorLog;
        textures.resize(SIMMEDTK_MAX_TEXTURENBR);
        textures.clear();
        activeTextures = 0;
        isDeleteImagesEnabled = true;
        isInitialized = true;
    }
    /// \brief load textures with file name, reference that that is assigned to it, and returned texture id
    static smTextureReturnType loadTexture(const smString& p_fileName,
                                           const smString& p_textureReferenceName,
                                           smInt &p_textureId);

    static smTextureReturnType loadTexture(const smString& p_fileName,
                                           const smString& p_textureReferenceName,
                                           smBool p_flipImage = false);

    static smTextureReturnType findTextureId(const smString& p_textureReferenceName,
            smInt &p_textureId);
    /// \brief activate textures based on texture reference name, texture reference, texture id and GL order
    static GLuint activateTexture(smTexture *p_texture);
    static GLuint activateTexture(const smString& p_textureReferenceName);
    static GLuint activateTexture(smInt p_textureId);

    static GLuint activateTexture(const smString& p_textureReferenceName,
                                  smInt p_textureGLOrder);

    static GLuint activateTexture(smTexture *p_texture, smInt p_textureGLOrder,
                                  smInt p_shaderBindGLId);

    static GLuint activateTexture(const smString& p_textureReferenceName,
                                  smInt p_textureGLOrder, smInt p_shaderBindName);

    static GLuint activateTexture(smInt p_textureId, smInt p_textureGLOrder);
    static void  activateTextureGL(GLuint  p_textureId, smInt p_textureGLOrder);
    /// \brief disable textures
    static GLuint disableTexture(const smString& p_textureReferenceName);

    static GLuint disableTexture(const smString& p_textureReferenceName,
                                 smInt p_textureGLOrder);

    static GLuint disableTexture(smInt p_textureId);

    /// \brief functions return GL texture ID
    static GLuint getOpenglTextureId(const smString& p_textureReferenceName);
    static GLuint getOpenglTextureId(smInt p_textureId);
    /// \brief to get texture with given texture reference name
    static smTexture * getTexture(const smString& p_textureReferenceName);
    /// \brief to create a depth texture
    static void createDepthTexture(const smString& p_textureReferenceName,
                                   smInt p_width, smInt p_height);

    /// \brief to create a color texture
    static void  createColorTexture(const smString& p_textureReferenceName,
                                    smInt p_width, smInt p_height);
    /// \brief initialize depth texture and color texture
    static void initDepthTexture(smTexture *p_texture);
    static void initColorTexture(smTexture *p_texture);
    /// \brief generate mip maps
    static void generateMipMaps(smInt p_textureId);
    static void generateMipMaps(const smString& p_textureReferenceName);
    /// \brief to duplicate the texture
    static void duplicateTexture(const smString& p_textureReferenceName,
                                 smTexture *p_texture, ImageColorType p_type);

    /// \brief copy the  texture specified with p_textureSourceName to the  texture specified with p_textureDestinationName
    static void copyTexture(const smString& p_textureDestinationName,
                            const smString& p_textureSourceName);
};

#endif<|MERGE_RESOLUTION|>--- conflicted
+++ resolved
@@ -28,18 +28,14 @@
 #include <unordered_map>
 #include <cstring>
 
+// 3rd Party includes
+#include <SFML/Graphics/Image.hpp>
+
 // SimMedTK includes
 #include "smCore/smConfig.h"
 #include "smRendering/smConfigRendering.h"
 #include "smCore/smErrorLog.h"
 
-<<<<<<< HEAD
-#include <SFML/Graphics/Image.hpp>
-#include <unordered_map>
-#include <cstring>
-
-=======
->>>>>>> 3479bfed
 enum smTextureReturnType
 {
     SIMMEDTK_TEXTURE_NOTFOUND,
