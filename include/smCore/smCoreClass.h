// This file is part of the SimMedTK project.
// Copyright (c) Center for Modeling, Simulation, and Imaging in Medicine,
//                        Rensselaer Polytechnic Institute
//
// Licensed under the Apache License, Version 2.0 (the "License");
// you may not use this file except in compliance with the License.
// You may obtain a copy of the License at
//
//     http://www.apache.org/licenses/LICENSE-2.0
//
// Unless required by applicable law or agreed to in writing, software
// distributed under the License is distributed on an "AS IS" BASIS,
// WITHOUT WARRANTIES OR CONDITIONS OF ANY KIND, either express or implied.
// See the License for the specific language governing permissions and
// limitations under the License.
//
//---------------------------------------------------------------------------
//
// Authors:
//
// Contact:
//---------------------------------------------------------------------------

#ifndef SMCORECLASS_H
#define SMCORECLASS_H

// STL includes
#include <memory>
#include <atomic>
#include <iostream>
#include <map>

// SimMedTK includes
#include "smCore/smConfig.h"
#include "smCore/smUnifiedId.h"
#include "smRendering/smConfigRendering.h"
#include "smEvent/smEventHandler.h"

class smSDK;
class smCoreClass;
class smObjectSimulator;
class smViewer;

/// \brief  viewer sends this to all objects to be rendered
struct smDrawParam
{
<<<<<<< HEAD
    std::shared_ptr<smViewer> rendererObject;
    std::shared_ptr<smCoreClass> caller;
=======
    smDrawParam();
    smViewer    *rendererObject;
    smCoreClass *caller;
>>>>>>> c29fcb9a
    void *data;
};

/// \brief simulator calls object and sends this structure
struct smSimulationParam
{
    std::shared_ptr<smObjectSimulator> objectSimulator;
    void *caller;
    void *data;
};

///
/// \brief new operator
///
/// This class should be used as :
///    MyClass::Pointer p = New<MyT>(args);
///
///
template<typename T, typename Pointer = std::shared_ptr<T>>
class New : public Pointer
{
public:
    template<typename... ArgsType>
    New(ArgsType&&... args)
    {
        Pointer(std::make_shared<T>(args...));
    }
};


/// \brief core base class of all objects in framework
class smCoreClass : public std::enable_shared_from_this<smCoreClass>
{
public:
    using Pointer = std::shared_ptr<smCoreClass>;

    static std::shared_ptr<smtk::Event::smEventHandler> eventHandler;

public:
    ///
    /// \brief Default constructor
    ///
    smCoreClass();

    ///
    /// \brief Default constructor
    ///
    smCoreClass(const std::string &);

    ///
    /// \brief get type of the class
    ///
    const smClassType &getType() const ;

    ///
    /// \brief set type of the class
    ///
    void setType(const smClassType &newType);

    ///
    /// \brief his function is called by the renderer. The p_params stores renderer pointers
    ///
    virtual void initDraw(const smDrawParam &p_params);

    ///
    /// \brief draw function is called for visualization the object
    ///
    virtual void draw(const smDrawParam &p_params);

    ///
    /// \brief initialization of simulation
    ///
    virtual void initSimulate(const smSimulationParam &p_params);

    ///
    /// \brief simulates the object
    ///
    virtual void simulate(const smSimulationParam &p_params);

    ///
    /// \brief print the object
    ///
    virtual void print() const;

    ///
    /// \brief event binding function
    /// This function is called by the event handler after observing
    /// events.
    ///
    virtual void handleEvent(std::shared_ptr<smtk::Event::smEvent>);

    ///
    /// \brief set the name of object
    ///
    void setName(const smString &p_objectName);

    ///
    /// \brief get the name of the object
    ///
    const smString &getName() const;

    ///
    /// \brief Increease reference counter
    ///
    std::atomic_int &operator++()
    {
        ++referenceCounter;
        return referenceCounter;
    }

    ///
    /// \brief Decreease reference counter
    ///
    std::atomic_int &operator--()
    {
        --referenceCounter;
        return referenceCounter;
    }

    ///
    /// \brief Event listening state
    /// \return listening
    ///
    const bool &isListening() const { return listening; }

    ///
    /// \brief Event listening state
    ///
    bool &isListening() { return listening; }

    ///
    /// \brief Event listening state
    ///
    void setIsListening( bool islistening) { listening = islistening; }

    ///
    /// \brief Event index used by the event handler to unregister event observers
    /// \return eventIndex
    ///
    const smtk::Event::smEventHandler::FunctionContainerType::iterator
    &getEventIndex(const smtk::Event::EventType &eventType) const
    { return eventIndexMap.at(eventType); }

    ///
    /// \brief Set event index used by the event handler to unregister event observers
    ///
    void setEventIndex(const smtk::Event::EventType &eventType, smtk::Event::smEventHandler::FunctionContainerType::iterator index)
    { eventIndexMap[eventType] = index; }

    ///
    /// \brief Set event index used by the event handler to unregister event observers
    ///
    void removeEventIndex(const smtk::Event::EventType &eventType)
    { eventIndexMap.erase(eventType); }

    ///
    /// \brief Set the order on which the objects are painted.
    ///
    void setDrawOrder(const smClassDrawOrder &order) { drawOrder = order; }

    ///
    /// \brief Get the unique id of this object
    ///
    std::shared_ptr<smUnifiedId> getUniqueId() {return uniqueId;}

    ///
    /// \brief Set the unique id of this object
    ///
    std::shared_ptr<smRenderDetail> getRenderDetail() {return renderDetail;}

    void attachEvent(const smtk::Event::EventType &eventType, std::shared_ptr<smCoreClass> component)
    {
        eventHandler->attachEvent(eventType,component);
    }
protected:
    ///
    /// \brief Allows to use the *this* pointer from any child
    ///
    template<typename DerivedType>
    inline std::shared_ptr<DerivedType> safeDownCast()
    {
        return std::static_pointer_cast<DerivedType>(shared_from_this());
    }

protected:
    std::atomic_int referenceCounter; ///< reference counter to identify the count the usage
    smClassType type; ///< class type
    smString name; ///< name of the class
    bool listening; ///< parameter to determine if this object is listening for events
    std::map<
    smtk::Event::EventType,
    smtk::Event::smEventHandler::FunctionContainerType::iterator> eventIndexMap;

private:
    std::shared_ptr<smUnifiedId> uniqueId; ///< unique Id
    std::shared_ptr<smRenderDetail> renderDetail; ///< specifies visualization type
    smClassDrawOrder drawOrder; ///< draw order of the object
};

/// \brief for future use
class smInterface : public smCoreClass
{

};

#endif<|MERGE_RESOLUTION|>--- conflicted
+++ resolved
@@ -44,14 +44,10 @@
 /// \brief  viewer sends this to all objects to be rendered
 struct smDrawParam
 {
-<<<<<<< HEAD
+    smDrawParam();
+
     std::shared_ptr<smViewer> rendererObject;
     std::shared_ptr<smCoreClass> caller;
-=======
-    smDrawParam();
-    smViewer    *rendererObject;
-    smCoreClass *caller;
->>>>>>> c29fcb9a
     void *data;
 };
 
