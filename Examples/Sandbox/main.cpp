--- conflicted
+++ resolved
@@ -123,25 +123,8 @@
 	//testTwoOmnis();
 	//testVectorPlotters();
 	//testPbdVolume();
-	//testPbdCloth();
-<<<<<<< HEAD
-	
+	//testPbdCloth();	
 	/*int n;
-=======
-
-	/*ofstream file("test.txt");
-	file << "testing";
-	file.close();*/
-
-	imstk::Logger * logger1 = imstk::Logger::New("Haptic Devices");
-	logger1->log("Test message 1");
-	logger1->log("Test message 2");
-	logger1->log("Test message 3");
-	logger1->log("Test message 4");
-
-	LOG(INFO) << "START!!!!!!!!!!!!!";
-	int n = 2;
->>>>>>> 4e01d9d0
 	std::cout << "testPbdCollision(): 1" << std::endl;
 	std::cout << "testLineMesh(): 2 " << std::endl;
 	//std::cin >> n;
