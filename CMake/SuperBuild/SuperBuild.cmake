###########################################################################
#
# Copyright (c) Center for Modeling, Simulation, and Imaging in Medicine,
#                        Rensselaer Polytechnic Institute
#
#  Licensed under the Apache License, Version 2.0 (the "License");
#  you may not use this file except in compliance with the License.
#  You may obtain a copy of the License at
#
#      http://www.apache.org/licenses/LICENSE-2.0.txt
#
#  Unless required by applicable law or agreed to in writing, software
#  distributed under the License is distributed on an "AS IS" BASIS,
#  WITHOUT WARRANTIES OR CONDITIONS OF ANY KIND, either express or implied.
#  See the License for the specific language governing permissions and
#  limitations under the License.
#
###########################################################################

set(SimMedTK_DEPENDENCIES VegaFEM Assimp GLFW Eigen GLEW GLUT GLM )
if(BUILD_TESTING)
  list(APPEND SimMedTK_DEPENDENCIES Bandit)
endif()
if(WIN32)
  list(APPEND SimMedTK_DEPENDENCIES PTHREAD)
endif(WIN32)

if(SimMedTK_USE_OCULUS)
  list(APPEND SimMedTK_DEPENDENCIES Oculus)
endif(SimMedTK_USE_OCULUS)

#-----------------------------------------------------------------------------
# WARNING - No change should be required after this comment
#           when you are adding a new external project dependency.
#-----------------------------------------------------------------------------

#-----------------------------------------------------------------------------
# Git protocol option
#
option(SimMedTK_USE_GIT_PROTOCOL "If behind a firewall turn this OFF to use http instead." ON)

set(git_protocol "git")
if(NOT SimMedTK_USE_GIT_PROTOCOL)
  set(git_protocol "http")
endif()

#-----------------------------------------------------------------------------
# Make sure the binary directory exists
#
if(NOT EXISTS ${SimMedTK_BINARY_DIR}/SimMedTK-build/bin)
  file(MAKE_DIRECTORY ${SimMedTK_BINARY_DIR}/SimMedTK-build/bin)
endif()

#-----------------------------------------------------------------------------
# Enable and setup External project global properties
#
include(ExternalProject)
include(SimMedTKCheckDependencies)

set(ep_install_dir ${CMAKE_BINARY_DIR}/SuperBuild/Install)
set(ep_suffix "-cmake")
set(ep_common_c_flags "${CMAKE_C_FLAGS_INIT} ${ADDITIONAL_C_FLAGS}")
set(ep_common_cxx_flags "${CMAKE_CXX_FLAGS_INIT} ${ADDITIONAL_CXX_FLAGS}")

#----------------------------------------------------------------------------
# Compute -G arg for configuring external projects with the same CMake generator:
#
if(CMAKE_EXTRA_GENERATOR)
  set(gen "${CMAKE_EXTRA_GENERATOR} - ${CMAKE_GENERATOR}")
else()
  set(gen "${CMAKE_GENERATOR}")
endif()

#----------------------------------------------------------------------------
# Use to pass list to the ExternalProject_Add CMAKE_ARGS directive:
#
set(sep "^^")

#----------------------------------------------------------------------------
# Set output directories for external projects
#
set(OUTPUT_DIRECTORIES )
set(SimMedTK_OUTPUT_DIRECTORIES )
set(SimMedTK_CMAKE_INCLUDE_PATH)
set(SimMedTK_CMAKE_LIBRARY_PATH)
if(CMAKE_CONFIGURATION_TYPES)
  foreach(CFG_TYPE ${CMAKE_CONFIGURATION_TYPES})
    string(TOUPPER "${CFG_TYPE}" CFG_TYPE_UPPER)
    list(APPEND OUTPUT_DIRECTORIES -DCMAKE_ARCHIVE_OUTPUT_DIRECTORY_${CFG_TYPE_UPPER}:STRING=${SimMedTK_CMAKE_ARCHIVE_OUTPUT_DIRECTORY_${CFG_TYPE_UPPER}})
    list(APPEND OUTPUT_DIRECTORIES -DCMAKE_LIBRARY_OUTPUT_DIRECTORY_${CFG_TYPE_UPPER}:STRING=${SimMedTK_CMAKE_LIBRARY_OUTPUT_DIRECTORY_${CFG_TYPE_UPPER}})
    list(APPEND OUTPUT_DIRECTORIES -DCMAKE_RUNTIME_OUTPUT_DIRECTORY_${CFG_TYPE_UPPER}:STRING=${SimMedTK_CMAKE_RUNTIME_OUTPUT_DIRECTORY_${CFG_TYPE_UPPER}})
    list(APPEND SimMedTK_OUTPUT_DIRECTORIES -DSimMedTK_CMAKE_ARCHIVE_OUTPUT_DIRECTORY_${CFG_TYPE_UPPER}:STRING=${SimMedTK_CMAKE_ARCHIVE_OUTPUT_DIRECTORY_${CFG_TYPE_UPPER}})
    list(APPEND SimMedTK_OUTPUT_DIRECTORIES -DSimMedTK_CMAKE_LIBRARY_OUTPUT_DIRECTORY_${CFG_TYPE_UPPER}:STRING=${SimMedTK_CMAKE_LIBRARY_OUTPUT_DIRECTORY_${CFG_TYPE_UPPER}})
    list(APPEND SimMedTK_OUTPUT_DIRECTORIES -DSimMedTK_CMAKE_RUNTIME_OUTPUT_DIRECTORY_${CFG_TYPE_UPPER}:STRING=${SimMedTK_CMAKE_RUNTIME_OUTPUT_DIRECTORY_${CFG_TYPE_UPPER}})

    set(SimMedTK_CMAKE_LIBRARY_PATH "${SimMedTK_CMAKE_LIBRARY_PATH}${sep}${SimMedTK_CMAKE_ARCHIVE_OUTPUT_DIRECTORY_${CFG_TYPE_UPPER}}")
    set(SimMedTK_CMAKE_LIBRARY_PATH "${SimMedTK_CMAKE_LIBRARY_PATH}${sep}${SimMedTK_CMAKE_LIBRARY_OUTPUT_DIRECTORY_${CFG_TYPE_UPPER}}")
  endforeach()
else()
  list(APPEND OUTPUT_DIRECTORIES
  -DCMAKE_RUNTIME_OUTPUT_DIRECTORY:STRING=${SimMedTK_CMAKE_RUNTIME_OUTPUT_DIRECTORY}
  -DCMAKE_LIBRARY_OUTPUT_DIRECTORY:STRING=${SimMedTK_CMAKE_LIBRARY_OUTPUT_DIRECTORY}
  -DCMAKE_ARCHIVE_OUTPUT_DIRECTORY:STRING=${SimMedTK_CMAKE_ARCHIVE_OUTPUT_DIRECTORY}
  )
  list(APPEND SimMedTK_OUTPUT_DIRECTORIES
  -DSimMedTK_CMAKE_RUNTIME_OUTPUT_DIRECTORY:STRING=${SimMedTK_CMAKE_RUNTIME_OUTPUT_DIRECTORY}
  -DSimMedTK_CMAKE_LIBRARY_OUTPUT_DIRECTORY:STRING=${SimMedTK_CMAKE_LIBRARY_OUTPUT_DIRECTORY}
  -DSimMedTK_CMAKE_ARCHIVE_OUTPUT_DIRECTORY:STRING=${SimMedTK_CMAKE_ARCHIVE_OUTPUT_DIRECTORY}
  )
  set(SimMedTK_CMAKE_LIBRARY_PATH "${SimMedTK_CMAKE_ARCHIVE_OUTPUT_DIRECTORY}${sep}${SimMedTK_CMAKE_LIBRARY_PATH}")
  set(SimMedTK_CMAKE_LIBRARY_PATH "${SimMedTK_CMAKE_LIBRARY_OUTPUT_DIRECTORY}${sep}${SimMedTK_CMAKE_LIBRARY_PATH}")
endif()

#-----------------------------------------------------------------------------
# This variable will contain the list of CMake variable specific to each external project
# that SimMedTK depends on.
# The item of this list should have the following form: -D<EP>_DIR:PATH=${<EP>_DIR}
# where '<EP>' is an external project name.
#
set(SimMedTK_SUPERBUILD_EP_ARGS
  -DCMAKE_LIBRARY_PATH:STRING=${SimMedTK_CMAKE_LIBRARY_PATH})

#-----------------------------------------------------------------------------
# Check for the dependencies
#
SimMedTKCheckDependencies(SimMedTK)

#-----------------------------------------------------------------------------
# Set directories where to find the external projects
#
list(APPEND SimMedTK_SUPERBUILD_EP_ARGS
  -DCMAKE_INCLUDE_PATH:STRING=${SimMedTK_CMAKE_INCLUDE_PATH}
)

#-----------------------------------------------------------------------------
# Set CMake OSX variable to pass down the external project
#
set(CMAKE_OSX_EXTERNAL_PROJECT_ARGS)
if(APPLE)
  list(APPEND CMAKE_OSX_EXTERNAL_PROJECT_ARGS
    -DCMAKE_OSX_ARCHITECTURES=${CMAKE_OSX_ARCHITECTURES}
    -DCMAKE_OSX_SYSROOT=${CMAKE_OSX_SYSROOT}
    -DCMAKE_OSX_DEPLOYMENT_TARGET=${CMAKE_OSX_DEPLOYMENT_TARGET})
endif()

#-----------------------------------------------------------------------------
# Set CMake Windows variable to pass down the external project
#
set(CMAKE_MSVC_EXTERNAL_PROJECT_ARGS)
if(WIN32)
  if( DEFINED QT_QMAKE_EXECUTABLE)
    list(APPEND CMAKE_MSVC_EXTERNAL_PROJECT_ARGS
      -DQT_QMAKE_EXECUTABLE:PATH=${QT_QMAKE_EXECUTABLE})
  endif()
  if( DEFINED BOOST_ROOT)
    list(APPEND CMAKE_MSVC_EXTERNAL_PROJECT_ARGS
      -DBOOST_ROOT:PATH=${BOOST_ROOT})
  endif()
  if( DEFINED BOOST_INCLUDEDIR)
    list(APPEND CMAKE_MSVC_EXTERNAL_PROJECT_ARGS
      -DBOOST_INCLUDEDIR:PATH=${BOOST_INCLUDEDIR})
  endif()
  if( DEFINED BOOST_LIBRARYDIR)
    list(APPEND CMAKE_MSVC_EXTERNAL_PROJECT_ARGS
      -DBOOST_LIBRARYDIR:PATH=${BOOST_LIBRARYDIR})
  endif()
  if( DEFINED SimMedTK_WINDOWS_DEPENDENCIES_DIR)
    list(APPEND CMAKE_MSVC_EXTERNAL_PROJECT_ARGS
      -DSimMedTK_WINDOWS_DEPENDENCIES_DIR:PATH=${SimMedTK_WINDOWS_DEPENDENCIES_DIR})
  endif()
endif(WIN32)

#-----------------------------------------------------------------------------
# SimMedTK Configure
#
SET(proj SimMedTK-Configure)

ExternalProject_Add(${proj}
  DOWNLOAD_COMMAND ""
  CMAKE_GENERATOR ${gen}
  LIST_SEPARATOR ${sep}
  CMAKE_ARGS
    ${CMAKE_OSX_EXTERNAL_PROJECT_ARGS}
    ${CMAKE_MSVC_EXTERNAL_PROJECT_ARGS}
    -DSimMedTK_SUPERBUILD:BOOL=OFF
    -DSimMedTK_SUPERBUILD_BINARY_DIR:PATH=${SimMedTK_BINARY_DIR}
#     -DSimMedTK_INSTALL_BIN_DIR:STRING=${SimMedTK_INSTALL_BIN_DIR}
#     -DSimMedTK_INSTALL_LIB_DIR:STRING=${SimMedTK_INSTALL_LIB_DIR}
#     -DSimMedTK_INSTALL_INCLUDE_DIR:STRING=${SimMedTK_INSTALL_INCLUDE_DIR}
#     -DSimMedTK_INSTALL_DOC_DIR:STRING=${SimMedTK_INSTALL_DOC_DIR}
    -DCMAKE_INSTALL_PREFIX:PATH=${ep_install_dir}
    -DSimMedTK_BUILD_SHARED_LIBS:BOOL=${SimMedTK_BUILD_SHARED_LIBS}
    -DCMAKE_BUILD_TYPE:STRING=${CMAKE_BUILD_TYPE}
    -DSimMedTK_CXX_FLAGS:STRING=${SimMedTK_CXX_FLAGS}
    -DSimMedTK_C_FLAGS:STRING=${SimMedTK_C_FLAGS}
    -DSimMedTK_USE_PHANTOM_OMNI:BOOL=${SimMedTK_USE_PHANTOM_OMNI}
    -DSimMedTK_USE_ADU:BOOL=${SimMedTK_USE_ADU}
    -DSimMedTK_USE_NIUSB6008:BOOL=${SimMedTK_USE_NIUSB6008}
<<<<<<< HEAD
    -DBUILD_TESTING:BOOL=${BUILD_TESTING}
=======
    -DSimMedTK_USE_OCULUS:BOOL=${SimMedTK_USE_OCULUS}
>>>>>>> 48879386
    ${SimMedTK_OUTPUT_DIRECTORIES}
    ${SimMedTK_SUPERBUILD_EP_ARGS}
    #${dependency_args}
  SOURCE_DIR ${SimMedTK_SOURCE_DIR}
  BINARY_DIR ${SimMedTK_BINARY_DIR}/SimMedTK-build
  PREFIX ${SimMedTK_BINARY_DIR}/SimMedTK${ep_suffix}
  BUILD_COMMAND ""
  INSTALL_COMMAND ""
  DEPENDS
    ${SimMedTK_DEPENDENCIES}
  )

if(CMAKE_GENERATOR MATCHES ".*Makefiles.*")
  set(simmedtk_build_cmd "$(MAKE)")
else()
  set(simmedtk_build_cmd ${CMAKE_COMMAND} --build ${SimMedTK_BINARY_DIR}/SimMedTK-build --config ${CMAKE_CFG_INTDIR})
endif()

#-----------------------------------------------------------------------------
# SimMedTK
#
#MESSAGE(STATUS SUPERBUILD_EXCLUDE_SimMedTKBUILD_TARGET:${SUPERBUILD_EXCLUDE_SimMedTKBUILD_TARGET})
if(NOT DEFINED SUPERBUILD_EXCLUDE_SimMedTKBUILD_TARGET OR NOT SUPERBUILD_EXCLUDE_SimMedTKBUILD_TARGET)
  set(SimMedTKBUILD_TARGET_ALL_OPTION "ALL")
else()
  set(SimMedTKBUILD_TARGET_ALL_OPTION "")
endif()

add_custom_target(SimMedTK-build ${SimMedTKBUILD_TARGET_ALL_OPTION}
  COMMAND ${simmedtk_build_cmd}
  WORKING_DIRECTORY ${SimMedTK_BINARY_DIR}/SimMedTK-build
  )
add_dependencies(SimMedTK-build SimMedTK-Configure)

#-----------------------------------------------------------------------------
# Custom target allowing to drive the build of SimMedTK project itself
#
add_custom_target(SimMedTK
  COMMAND ${simmedtk_build_cmd}
  WORKING_DIRECTORY ${SimMedTK_BINARY_DIR}/SimMedTK-build
  )<|MERGE_RESOLUTION|>--- conflicted
+++ resolved
@@ -21,6 +21,7 @@
 if(BUILD_TESTING)
   list(APPEND SimMedTK_DEPENDENCIES Bandit)
 endif()
+
 if(WIN32)
   list(APPEND SimMedTK_DEPENDENCIES PTHREAD)
 endif(WIN32)
@@ -196,11 +197,8 @@
     -DSimMedTK_USE_PHANTOM_OMNI:BOOL=${SimMedTK_USE_PHANTOM_OMNI}
     -DSimMedTK_USE_ADU:BOOL=${SimMedTK_USE_ADU}
     -DSimMedTK_USE_NIUSB6008:BOOL=${SimMedTK_USE_NIUSB6008}
-<<<<<<< HEAD
     -DBUILD_TESTING:BOOL=${BUILD_TESTING}
-=======
     -DSimMedTK_USE_OCULUS:BOOL=${SimMedTK_USE_OCULUS}
->>>>>>> 48879386
     ${SimMedTK_OUTPUT_DIRECTORIES}
     ${SimMedTK_SUPERBUILD_EP_ARGS}
     #${dependency_args}
