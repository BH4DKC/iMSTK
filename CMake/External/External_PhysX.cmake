#-----------------------------------------------------------------------------
# Add External Project
#-----------------------------------------------------------------------------
include(imstkAddExternalProject)
imstk_define_external_dirs( PhysX )

if(WIN32)
  set(PHYSX_TARGET_BUILD_PLATFORM windows)
elseif(APPLE)
  set(PHYSX_TARGET_BUILD_PLATFORM mac)
else()
  set(PHYSX_TARGET_BUILD_PLATFORM linux)
endif()

# PhysX has non standard build configurations
# A superbuild will fail if the configuration is not release or debug
# To prevent failure and support multiconfiguration builds,
# we explicitly build one or more configurations during our superbuild of PhysX
# (i.e. we don't let the superbuild pass down the configuration)

string(TOLOWER ${${PROJECT_NAME}_PHYSX_CONFIGURATION} PHYSX_CONFIGURATION)
set(PHYSX_BUILD_RELEASE "${CMAKE_COMMAND}"
                        --build . --config ${PHYSX_CONFIGURATION}
   )
set(PHYSX_BUILD_DEBUG "${CMAKE_COMMAND}"
                        --build . --config debug
   )
set(PHYSX_INSTALL_RELEASE "${CMAKE_COMMAND}"
                        --build . --target install --config ${PHYSX_CONFIGURATION}
   )
set(PHYSX_INSTALL_DEBUG "${CMAKE_COMMAND}"
                        --build . --target install --config debug
   )
if(NOT (MSVC OR XCode))
  # Build according to the specified configuration
  if(CMAKE_BUILD_TYPE MATCHES DEBUG)
    unset(PHYSX_BUILD_RELEASE)
    unset(PHYSX_INSTALL_RELEASE)
  else()
    unset(PHYSX_BUILD_DEBUG)
    unset(PHYSX_INSTALL_DEBUG)
  endif()
  message(STATUS "Building a single PhysX configuration")
else()
  message(STATUS "Building dual PhysX configurations")
endif()

set(PHYSX_iMSTK_INSTALL "${CMAKE_COMMAND}"
  -DPhysX_INSTALL_DIR=${PhysX_BINARY_DIR}/install
  -DiMSTK_INSTALL_DIR=${CMAKE_INSTALL_PREFIX}
  -P ${CMAKE_SOURCE_DIR}/CMake/External/Patches/physx.cmake)

imstk_add_external_project( PhysX
<<<<<<< HEAD
  #URL https://github.com/NVIDIAGameWorks/PhysX/archive/4.1.zip
  #URL_MD5 79004323c3c39152a6c0491967e0a609
  #URL_MD5 32fdaddc4ad4e7e637faa86311eb1803
  #DOWNLOAD_DIR ${PhysX_TMP_DIR}
  GIT_REPOSITORY https://gitlab.kitware.com/iMSTK/PhysX.git
  GIT_TAG f21d30499f9bcf1f165c208bc489e624c94e413e
  GIT_SHALLOW TRUE
  GIT_CONFIG status.showUntrackedFiles=no
=======
  URL https://gitlab.kitware.com/iMSTK/PhysX/-/archive/f21d30499f9bcf1f165c208bc489e624c94e413e/archive.zip
  URL_MD5 e5296d372a34498b88226099a59417b1
>>>>>>> 5a3f7032
  SOURCE_SUBDIR ./physx/compiler/public
  CMAKE_CACHE_ARGS
    -DCMAKE_BUILD_TYPE:STRING=${PHYSX_CONFIGURATION}
    -DCMAKE_INSTALL_PREFIX:PATH=${PhysX_BINARY_DIR}/install
    -DPXSHARED_INSTALL_PREFIX:PATH=${PhysX_BINARY_DIR}/install
    -DTARGET_BUILD_PLATFORM:STRING=${PHYSX_TARGET_BUILD_PLATFORM}
    -DPX_OUTPUT_ARCH:STRING=x86 # Either x86 or arm, only used for naming conventions (postfix)
    -DPHYSX_ROOT_DIR:PATH=${PhysX_SOURCE_DIR}/physx
    -DCMAKEMODULES_PATH:PATH=${PhysX_SOURCE_DIR}/externals/cmakemodules
    -DCMAKEMODULES_VERSION:STRING=1.27 # Must be set, but does not do anything...
    -DPXSHARED_PATH:PATH=${PhysX_SOURCE_DIR}/pxshared
    -DPX_OUTPUT_LIB_DIR:PATH=${PhysX_BINARY_DIR}
    -DPX_OUTPUT_BIN_DIR:PATH=${PhysX_BINARY_DIR}
    -DPX_BUILDSNIPPETS:BOOL=FALSE
<<<<<<< HEAD
    -DPX_BUILDPUBLICSAMPLES:BOOL=FALSE
    -DPX_GENERATE_STATIC_LIBRARIES:BOOL=TRUE
    -DNV_USE_DEBUG_WINCRT:BOOL=TRUE
=======
    -DPX_BUILDPUBLICSAMPLES:BOOL=FALSE 
    -DPX_GENERATE_STATIC_LIBRARIES:BOOL=FALSE
    -DNV_USE_DEBUG_WINCRT:BOOL=TRUE 
>>>>>>> 5a3f7032
    -DPX_FLOAT_POINT_PRECISE_MATH:BOOL=TRUE
    -DNV_FORCE_64BIT_SUFFIX:BOOL=FALSE
    -DNV_FORCE_32BIT_SUFFIX:BOOL=FALSE
    -DNV_USE_GAMEWORKS_OUTPUT_DIRS:BOOL=TRUE
    -DNV_APPEND_CONFIG_NAME:BOOL=TRUE
    #VERBOSE
  BUILD_COMMAND
    COMMAND ${PHYSX_BUILD_DEBUG}
    COMMAND ${PHYSX_BUILD_RELEASE}
  INSTALL_COMMAND
    COMMAND ${PHYSX_INSTALL_DEBUG}
    COMMAND ${PHYSX_INSTALL_RELEASE}
    COMMAND ${PHYSX_iMSTK_INSTALL}
)<|MERGE_RESOLUTION|>--- conflicted
+++ resolved
@@ -51,19 +51,8 @@
   -P ${CMAKE_SOURCE_DIR}/CMake/External/Patches/physx.cmake)
 
 imstk_add_external_project( PhysX
-<<<<<<< HEAD
-  #URL https://github.com/NVIDIAGameWorks/PhysX/archive/4.1.zip
-  #URL_MD5 79004323c3c39152a6c0491967e0a609
-  #URL_MD5 32fdaddc4ad4e7e637faa86311eb1803
-  #DOWNLOAD_DIR ${PhysX_TMP_DIR}
-  GIT_REPOSITORY https://gitlab.kitware.com/iMSTK/PhysX.git
-  GIT_TAG f21d30499f9bcf1f165c208bc489e624c94e413e
-  GIT_SHALLOW TRUE
-  GIT_CONFIG status.showUntrackedFiles=no
-=======
   URL https://gitlab.kitware.com/iMSTK/PhysX/-/archive/f21d30499f9bcf1f165c208bc489e624c94e413e/archive.zip
   URL_MD5 e5296d372a34498b88226099a59417b1
->>>>>>> 5a3f7032
   SOURCE_SUBDIR ./physx/compiler/public
   CMAKE_CACHE_ARGS
     -DCMAKE_BUILD_TYPE:STRING=${PHYSX_CONFIGURATION}
@@ -78,15 +67,9 @@
     -DPX_OUTPUT_LIB_DIR:PATH=${PhysX_BINARY_DIR}
     -DPX_OUTPUT_BIN_DIR:PATH=${PhysX_BINARY_DIR}
     -DPX_BUILDSNIPPETS:BOOL=FALSE
-<<<<<<< HEAD
-    -DPX_BUILDPUBLICSAMPLES:BOOL=FALSE
-    -DPX_GENERATE_STATIC_LIBRARIES:BOOL=TRUE
-    -DNV_USE_DEBUG_WINCRT:BOOL=TRUE
-=======
     -DPX_BUILDPUBLICSAMPLES:BOOL=FALSE 
     -DPX_GENERATE_STATIC_LIBRARIES:BOOL=FALSE
     -DNV_USE_DEBUG_WINCRT:BOOL=TRUE 
->>>>>>> 5a3f7032
     -DPX_FLOAT_POINT_PRECISE_MATH:BOOL=TRUE
     -DNV_FORCE_64BIT_SUFFIX:BOOL=FALSE
     -DNV_FORCE_32BIT_SUFFIX:BOOL=FALSE
