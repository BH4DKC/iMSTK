@PACKAGE_INIT@

set(export_config_name "@export_config_name@")

set_and_check(${export_config_name}Targets "${CMAKE_CURRENT_LIST_DIR}/${export_config_name}Targets.cmake")

include(${${export_config_name}Targets})

@CONFIG_CODE@

set(iMSTK_ROOT ${PACKAGE_PREFIX_DIR})
set(iMSTK_DATA_DIR ${PACKAGE_PREFIX_DIR}/data)

# iMSTK settings
set(iMSTK_AUDIO_ENABLED @iMSTK_AUDIO_ENABLED@)
set(iMSTK_USE_OpenHaptics @iMSTK_USE_OpenHaptics@)
set(iMSTK_USE_VTK_OSMESA @iMSTK_USE_VTK_OSMESA@)
set(iMSTK_BUILD_TESTING @iMSTK_BUILD_TESTING@)
set(iMSTK_USE_VRPN @iMSTK_USE_VRPN@)
set(iMSTK_VTK_DEPENDENCIES "@iMSTK_VTK_DEPENDENCIES@")

# Save
set(_iMSTK_ORIG_CMAKE_DEBUG_POSTFIX ${CMAKE_DEBUG_POSTFIX})
set(_iMSTK_ORIG_CMAKE_MODULE_PATH ${CMAKE_MODULE_PATH})

set(CMAKE_DEBUG_POSTFIX @CMAKE_DEBUG_POSTFIX@)

# Use the iMSTK modules to find all required packages
list(APPEND CMAKE_MODULE_PATH
  "${CMAKE_CURRENT_LIST_DIR}/modules"
  "@iMSTK_SOURCE_DIR@/CMake"
  "@iMSTK_SOURCE_DIR@/CMake/Utilities"
  )

include(CMakeFindDependencyMacro)

# Assimp
find_dependency( Assimp )

# Eigen3
find_dependency( Eigen3 )

# FTD2XX
if(WIN32)
  find_dependency( FTD2XX )
endif()

# g3log
find_dependency( g3log )

# GTest
if(iMSTK_BUILD_TESTING)
  find_dependency( GTest CONFIG )
endif()

# Google Benchmark
set(iMSTK_BUILD_BENCHMARK @iMSTK_BUILD_BENCHMARK@)
if ($iMSTK_BUILD_BENCHMARK)
  find_package( benchmark REQUIRED )
endif()


# LibNiFalcon
find_dependency( LibNiFalcon )

# Libusb
find_dependency( Libusb )

# OpenVR
find_dependency( OpenVR )

<<<<<<< HEAD
# PhysX
if (iMSTK_USE_PHYSX)
  find_dependency(PhysX REQUIRED)
endif()


=======
>>>>>>> b2cdbb26
# SFML
if(iMSTK_AUDIO_ENABLED)
  find_dependency( SFML REQUIRED )
  add_definitions( -DiMSTK_AUDIO_ENABLED )
endif()

# TBB
find_dependency(TBB)

# VegaFEM
find_dependency( VegaFEM )

# VRPN
if (iMSTK_USE_VRPN)
  find_dependency( VRPN )
endif()

# OpenHaptics
if(iMSTK_USE_OpenHaptics)
  find_dependency( OpenHapticsSDK )
  add_definitions( -DiMSTK_USE_OPENHAPTICS )
endif()

# VTK
find_dependency(VTK CONFIG)
find_package(vtkRenderingOpenVR QUIET)
find_package(vtkRenderingExternal QUIET)
find_dependency(VTK COMPONENTS ${iMSTK_VTK_DEPENDENCIES})

if(iMSTK_USE_VTK_OSMESA)
  add_definitions(-DiMSTK_USE_VTK_OSMESA)
endif()

# Restore
set(CMAKE_DEBUG_POSTFIX ${_iMSTK_ORIG_CMAKE_DEBUG_POSTFIX})
set(CMAKE_MODULE_PATH ${_iMSTK_ORIG_CMAKE_MODULE_PATH})<|MERGE_RESOLUTION|>--- conflicted
+++ resolved
@@ -69,15 +69,6 @@
 # OpenVR
 find_dependency( OpenVR )
 
-<<<<<<< HEAD
-# PhysX
-if (iMSTK_USE_PHYSX)
-  find_dependency(PhysX REQUIRED)
-endif()
-
-
-=======
->>>>>>> b2cdbb26
 # SFML
 if(iMSTK_AUDIO_ENABLED)
   find_dependency( SFML REQUIRED )
