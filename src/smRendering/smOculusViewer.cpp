--- conflicted
+++ resolved
@@ -169,11 +169,7 @@
         //we need to construct a view matrix by combining all the information
         // provided by the oculus SDK, about the position and orientation of
         // the user's head in the world.
-<<<<<<< HEAD
         view = p_rop.scene->getCamera()->getViewMat();
-=======
-        view = Eigen::Map<smMatrix44f>(p_rop.scene->getCamera()->getViewMatRef());
->>>>>>> afc3712a
 
         //retrieve the orientation quaternion and
         // convert it to a rotation matrix
