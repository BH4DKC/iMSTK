--- conflicted
+++ resolved
@@ -557,42 +557,31 @@
 void smGLRenderer::renderScene(std::shared_ptr<smScene> p_scene,
                                smDrawParam p_param)
 {
-<<<<<<< HEAD
-    smSceneIterator sceneIter;
-=======
     assert(p_scene);
 
-    smScene::smSceneIterator sceneIter;
-    smMatrix44f proj = Eigen::Map<smMatrix44f>(p_scene->camera.getProjMatRef());
-    smMatrix44f view = Eigen::Map<smMatrix44f>(p_scene->camera.getViewMatRef());
+    smMatrix44f proj = Eigen::Map<smMatrix44f>(p_scene->getCamera()->getProjMatRef());
+    smMatrix44f view = Eigen::Map<smMatrix44f>(p_scene->getCamera()->getViewMatRef());
 
     renderScene(p_scene, p_param, proj, view);
 }
 
-void smGLRenderer::renderScene(smScene* p_scene,
+void smGLRenderer::renderScene(std::shared_ptr<smScene> p_scene,
                                smDrawParam p_param,
                                const smMatrix44f &p_proj,
                                const smMatrix44f &p_view)
 {
-    smScene::smSceneIterator sceneIter;
->>>>>>> c29fcb9a
+    smSceneIterator sceneIter;
 
     assert(p_scene);
 
     //Load View and Projection Matrices
     // -- with new rendering techniques, these would be passed to a shader
     glMatrixMode(GL_PROJECTION);
-<<<<<<< HEAD
-    glLoadMatrixf(p_scene->getCamera()->getProjMatRef());
-    glMatrixMode(GL_MODELVIEW);
-    glLoadMatrixf(p_scene->getCamera()->getViewMatRef());
-=======
     glPushMatrix();
     glLoadMatrixf(p_proj.data());
     glMatrixMode(GL_MODELVIEW);
     glPushMatrix();
     glLoadMatrixf(p_view.data());
->>>>>>> c29fcb9a
 
     sceneIter.setScene(p_scene, p_param.caller);
 
