
set(OCULUS_VIEWER_SOURCES)
set(OCULUS_VIEWER_INCLUDES)
set(OCULUS_VIEWER_TARGET_LINK_LIBRARIES)

if (SimMedTK_USE_OCULUS)
  list(APPEND OCULUS_VIEWER_SOURCES
    smOculusViewer.cpp)
  list(APPEND OCULUS_VIEWER_INCLUDES
    ${CMAKE_SOURCE_DIR}/include/smRendering/smOculusViewer.h)
  list(APPEND OCULUS_VIEWER_TARGET_LINK_LIBRARIES
    Oculus::Oculus)
endif(SimMedTK_USE_OCULUS)

simmedtk_add_library(smRendering
  SOURCES
    smConfigRendering.cpp
    smFrameBuffer.cpp
    smLight.cpp
    smRenderer.cpp
    smVAO.cpp
    smVBO.cpp
    smViewer.cpp
    ${OCULUS_VIEWER_SOURCES}
    smCamera.cpp
  PUBLIC_HEADERS
    ${CMAKE_SOURCE_DIR}/include/smRendering/smConfigRendering.h
    ${CMAKE_SOURCE_DIR}/include/smRendering/smCustomRenderer.h
    ${CMAKE_SOURCE_DIR}/include/smRendering/smFrameBuffer.h
    ${CMAKE_SOURCE_DIR}/include/smRendering/smGLRenderer.h
    ${CMAKE_SOURCE_DIR}/include/smRendering/smLight.h
    ${CMAKE_SOURCE_DIR}/include/smRendering/smVAO.h
    ${CMAKE_SOURCE_DIR}/include/smRendering/smVBO.h
    ${CMAKE_SOURCE_DIR}/include/smRendering/smViewer.h
    ${OCULUS_VIEWER_INCLUDES}
)

target_link_libraries(smRendering
  PRIVATE
    smCore
    smExternal
    smUtilities
    smShader
<<<<<<< HEAD
)
=======
 PUBLIC
    Qt4::QtGui
    Qt4::QtOpenGL
    ${OCULUS_VIEWER_TARGET_LINK_LIBRARIES}
)

if(CMAKE_COMPILER_IS_GNUCXX)
  target_compile_options(smRendering
    PRIVATE
      -std=c++11
  )
endif()
>>>>>>> 37db07d8
<|MERGE_RESOLUTION|>--- conflicted
+++ resolved
@@ -41,19 +41,6 @@
     smExternal
     smUtilities
     smShader
-<<<<<<< HEAD
-)
-=======
  PUBLIC
-    Qt4::QtGui
-    Qt4::QtOpenGL
     ${OCULUS_VIEWER_TARGET_LINK_LIBRARIES}
-)
-
-if(CMAKE_COMPILER_IS_GNUCXX)
-  target_compile_options(smRendering
-    PRIVATE
-      -std=c++11
-  )
-endif()
->>>>>>> 37db07d8
+)