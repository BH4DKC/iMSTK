# iMSTK - Interactive Medical Simulation Toolkit
* [About](#about)
  * [Overview](#overview)
  * [Participants](#participants)
  * [Licensing](#licensing)
* [Resources](#resources)
  * [Documentation](#documentation)
  * [Discourse](#discourse)
  * [Issue tracker](#issue-tracker)
* [Prerequisites](#prerequisites)
* [Getting started with iMSTK](#getting-started-with-imstk)
  * [Getting the source code](#1-getting-the-source-code)
  * [Setting up your SSH key](#2-setting-up-your-ssh-key)
  * [Building iMSTK](#3-building-imstk)

## About
### Overview
[iMSTK](https://www.imstk.org/) is a C++ based free & open-source toolkit that aids rapid prototyping of real-time multi-modal surgical simulation scenarios. Surgical simulation scenarios involve algorithms from areas such as haptics, advanced rendering, computational geometry, computational mechanics, virtual reality and parallel computing. iMSTK employs a highly modular and extensible design to enable the use of libraries and codes from these areas in a given application thereby reducing the development time.

### Participants
- [Kitware, Inc.](http://www.kitware.com/)
- [CeMSIM-Rensselaer Polytechnic Institute](http://cemsim.rpi.edu/)
- [University of Central Arkansas](http://sun0.cs.uca.edu/~thalic/virasim.html)

### Funding support:
This project is supported in part by the following grants [9R44OD018334](https://www.sbir.gov/sbirsearch/detail/1032259), [1R44EB019802](https://www.sbir.gov/sbirsearch/detail/1047037), [1R44AR075481](https://projectreporter.nih.gov/project_info_details.cfm?aid=9777225&icde=50531419) , [1R01EB025247](https://projectreporter.nih.gov/project_info_details.cfm?aid=9738646&icde=50531433), [2R44DK115332](https://projectreporter.nih.gov/project_info_details.cfm?aid=9843084&icde=50531443)

Disclaimer: The content is solely the responsibility of the authors and does not necessarily represent the official views of the NIH and its institutes.

### Licensing
iMSTK is licensed under [Apache 2.0](http://www.apache.org/licenses/LICENSE-2.0.txt)

## Resources
### Documentation
Click [here](https://imstk.readthedocs.io/en/latest/) for detailed documentation.

### Discourse
The iMSTK Users and Developers can post questions and discuss relevant topics at the [Discourse](https://discourse.kitware.com/c/imstk).

### Issue-tracker
Designed more specifically for developers, the issue tracker allows developers to list and discuss issues & enhancements:
>https://gitlab.kitware.com/iMSTK/iMSTK/issues

*Assign labels to the issues. The description of each label can be found [HERE](https://gitlab.kitware.com/iMSTK/iMSTK/labels).*

<a href="https://gitlab.kitware.com/iMSTK/iMSTK/issues?label_name%5B%5D=bug"><span class="label color-label " style="background-color: #cc0033; color: #FFFFFF" title="Report an error at runtime" >bug</span></a> <a href="https://gitlab.kitware.com/iMSTK/iMSTK/issues?label_name%5B%5D=compilation"><span class="label color-label " style="background-color: #cc0033; color: #FFFFFF" title="Report an error during compilation" >compilation</span></a> <a href="https://gitlab.kitware.com/iMSTK/iMSTK/issues?label_name%5B%5D=critical"><span class="label color-label " style="background-color: #ff0000; color: #FFFFFF" title="Issue that should require the developers main focus" >critical</span></a> <a href="https://gitlab.kitware.com/iMSTK/iMSTK/issues?label_name%5B%5D=enhancement"><span class="label color-label " style="background-color: #5cb85c; color: #FFFFFF" title="Suggest an enhancement you believe is needed (new features...)" >enhancement</span></a> <a href="https://gitlab.kitware.com/iMSTK/iMSTK/issues?label_name%5B%5D=optimization"><span class="label color-label " style="background-color: #5cb85c; color: #FFFFFF" title="Report a slow process and possibly offer ideas to optimize it" >optimization</span></a> <a href="https://gitlab.kitware.com/iMSTK/iMSTK/issues?label_name%5B%5D=clean+up"><span class="label color-label " style="background-color: #428bca; color: #FFFFFF" title="Suggestions to improve the code style" >clean up</span></a> <a href="https://gitlab.kitware.com/iMSTK/iMSTK/issues?label_name%5B%5D=refactor"><span class="label color-label " style="background-color: #428bca; color: #FFFFFF" title="Suggest a better way to implement a certain feature" >refactor</span></a> <a href="https://gitlab.kitware.com/iMSTK/iMSTK/issues?label_name%5B%5D=testcase"><span class="label color-label " style="background-color: #ffecdb; color: #333333" title="Suggestion/issue related to a test or example within the project" >testcase</span></a> <a href="https://gitlab.kitware.com/iMSTK/iMSTK/issues?label_name%5B%5D=visualization"><span class="label color-label " style="background-color: #ffecdb; color: #333333" title="Suggestion/issue related to a visualization feature" >visualization</span></a> <a href="https://gitlab.kitware.com/iMSTK/iMSTK/issues?label_name%5B%5D=mechanics"><span class="label color-label " style="background-color: #ffecdb; color: #333333" title="Suggestion/issue related to a mechanics feature" >mechanics</span></a> <a href="https://gitlab.kitware.com/iMSTK/iMSTK/issues?label_name%5B%5D=device"><span class="label color-label " style="background-color: #ffecdb; color: #333333" title="Suggestion/issue related to a device feature" >device</span></a> <a href="https://gitlab.kitware.com/iMSTK/iMSTK/issues?label_name%5B%5D=documentation"><span class="label color-label " style="background-color: #f0ad4e; color: #FFFFFF" title="Report an issue/requirement that is related to documentation (code, project...)" >documentation</span></a> <a href="https://gitlab.kitware.com/iMSTK/iMSTK/issues?label_name%5B%5D=support"><span class="label color-label " style="background-color: #f0ad4e; color: #FFFFFF" title="Report an issue/requirement that is related to support (dashboard, mailing list, website...)" >support</span></a> <a href="https://gitlab.kitware.com/iMSTK/iMSTK/issues?label_name%5B%5D=discussion"><span class="label color-label " style="background-color: #8e44ad; color: #FFFFFF" title="Start a discussion about a certain topic that requires other users and developers input" >discussion</span></a>

## Prerequisites
* Git
* Git LFS
* CMake 3.15 or higher

##### On Linux:

```bash
<<<<<<< HEAD
sudo apt-get install build-essentials libgl1-mesa-dev libxt-dev libusb-1.0-0-dev git-lfs
=======
sudo apt-get install build-essential libgl1-mesa-dev libxt-dev libusb-1.0-0-dev
>>>>>>> 3c436aaa
```

## Getting started with iMSTK
### 1. Getting the source code
To be able to contribute back to the iMSTK project, the preferred way is to use [Git] for code version control. You can use the following command in the terminal for Linux/macOS, or in [Git Bash] for Windows.
```sh
git clone git@gitlab.kitware.com:iMSTK/iMSTK.git
```

### 2. Setting up your SSH key
The build process will check out external dependency sources with the SSH protocol to avoid manually entering credentials during the build process. To allow this, make sure you set up your ssh key in your profile [HERE](https://gitlab.kitware.com/profile/keys). You can find documentation on how to generate and retrieve your public ssh key [HERE](https://gitlab.kitware.com/help/ssh/README).

### 3. Building iMSTK
We use [CMake] to configure the project on every platform. See how to run it [HERE](https://cmake.org/runningcmake/).
* ##### On Linux/macOS
Type the following commands from the same location you cloned the code. This will configure the build in a directory adjacent to the source directory. To easily change some configuration variables like `CMAKE_BUILD_TYPE`, use `ccmake` instead of `cmake`.
```sh
mkdir iMSTK-build
cd iMSTK-build
cmake ../iMSTK #/path/to/source/directory
make -j4 #to build using 4 cores
```
You can also use [Ninja] for a faster build instead of Unix Makefiles. To do so, configure the cmake project with `-GNinja`:
```
cmake -GNinja ../iMSTK
ninja
```
This will checkout, build and link all iMSTK dependencies. When making changes to iMSTK [base source code](/Base), you can then build from the `Innerbuild` directory.

* ##### On Windows
Run CMake-GUI and follow the directions described [HERE](https://cmake.org/runningcmake/). You will have to choose which version of Visual Studio you'd like to use when configuring the project, make sure to select **Microsoft Visual Studio C++ 15 2017 or 2019**. CMake will generate a `iMSTK.sln` solution file for Visual Studio at the top level. Open this file and build all targets, which will checkout, build and link all iMSTK dependencies. When making changes to iMSTK [base source code](/Base), you can then build from the `iMSTK.sln` solution file located in the `Innerbuild` directory.
If you would like to build on multiple cores add /MP[N] to CMAKE_CXX_FLAGS in CMake-GUI, where N is optional representing the number of cores (without N supplied, the build will use as many cores as available on the device).
If you check out the unit tests or the examples make sure to run `git install lfs` to make sure that `git lfs` is installed.

* ##### PhysX Support
Please note, we are currently deprecating PhysX support, by default PhysX will be OFF but can be turned on via `iMSTK_USE_PHYSX` in  the CMAKE configuration

PhysX supports multiple build configurations, designed for different stages of development and deployment.
  * The DEBUG build can be useful for error analysis, but contains asserts used for SDK development which some customers may find too intrusive for daily use. Optimizations are turned off for this configuration.
  * The CHECKED build contains code to detect invalid parameters, API race conditions, and other incorrect uses of the API which might otherwise cause mysterious crashes or failures in simulation.
  * The PROFILE build omits the checks, but still has PVD and memory instrumentation.
  * The RELEASE build is built for minimal footprint and maximum speed. It omits most checks and instrumentation.

  
Simulation works the same way in all of them, and all are compiled with high optimization levels (except debug configuration).

Due to the fluid nature of development and the need to easily switch between these different configurations, the iMSTK superbuild will build ALL of these configurations, regardless of the provided BUILD_TYPE.
The iMSTK superbuild provides a CMake variable iMSTK_PHYSX_CONFIGURATION for you to specify the PhysX configuration it will use when building both Release and RelWithDebugInfo configurations
Using this variable, you may select RELEASE, CHECKED, or PROFILE, and iMSTK will link to those libraries.
Debug iMSTK builds will always link to the DEBUG PhysX libraries.
By default, RELEASE libraries will be used.

**Note We strongly recommend that you use the CHECKED build if you are developing new PhysX functionality in iMSTK.**

Once the superbuild is complete, you may also switch the PhysX library of the Innerbuild by selecting the desired configuration via the PHYSX_CONFIGURATION variable and regenerating the InnerBuild via CMake.

* ##### Phantom Omni Support
To support the [Geomagic Touch (formerly Sensable Phantom Omni)](http://www.geomagic.com/en/products/phantom-omni/overview) haptic device, follow the steps below:
  1. Install the [OpenHaptics] SDK as well as the device drivers:
       - for [Windows](https://3dsystems.teamplatform.com/pages/102774?t=r4nk8zvqwa91)
       - for [Linux](https://3dsystems.teamplatform.com/pages/102863?t=fptvcy2zbkcc)
  2. Reboot your system.
  3. Configure your CMake project with the variable `iMSTK_USE_OpenHaptics` set to `ON`.
  4. After configuration, the CMake variable `OPENHAPTICS_ROOT_DIR` should be set to the OpenHaptics path on your system.

* ##### Offscreen Rendering
To render without the usage of a GPU or without the usage of a screen on linux (or WSL), iMSTK's VTK renderer may be built with OSMesa.
  1. Install osmesa libraries via:
```bash
sudo apt install mesa-common-dev libosmesa6-dev libglu1-mesa-dev`
```
  2. Set `iMSTK_USE_VTK_OSMESA` to `ON`
  3. Proceed to build iMSTK

---
[NIH-OD]: <https://www.nih.gov/about-nih/what-we-do/nih-almanac/office-director-nih>
[NIH-NIBIB]: <https://www.nibib.nih.gov/>
[Rensselaer Polytechnic Institute]: <www.rpi.edu>
[Kitware, Inc.]: <www.kitware.com>
[Git Bash]: <https://git-for-windows.github.io/>
[Git]: <https://git-scm.com>
[CMake]: <https://cmake.org>
[Ninja]: <https://ninja-build.org/>
[OpenHaptics]: <http://www.geomagic.com/en/products/open-haptics/overview/><|MERGE_RESOLUTION|>--- conflicted
+++ resolved
@@ -53,11 +53,7 @@
 ##### On Linux:
 
 ```bash
-<<<<<<< HEAD
-sudo apt-get install build-essentials libgl1-mesa-dev libxt-dev libusb-1.0-0-dev git-lfs
-=======
-sudo apt-get install build-essential libgl1-mesa-dev libxt-dev libusb-1.0-0-dev
->>>>>>> 3c436aaa
+sudo apt-get install build-essential libgl1-mesa-dev libxt-dev libusb-1.0-0-dev git-lfs
 ```
 
 ## Getting started with iMSTK
